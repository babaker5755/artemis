import 'data.dart';

typedef _IterableFunction<T, U> = U Function(T i);
typedef _MergeableFunction<T> = T Function(T oldT, T newT);

/// Remove duplicated values from an iterable given a predicate without
/// modifying the original iterable.
Iterable<T> removeDuplicatedBy<T, U>(
    Iterable<T> list, _IterableFunction<T, U> fn) {
  final values = <U, bool>{};
  return list.where((i) {
    final value = fn(i);
    return values.update(value, (_) => false, ifAbsent: () => true);
  }).toList();
}

/// Merge multiple values from an iterable given a predicate without modifying
/// the original iterable.
Iterable<T> mergeDuplicatesBy<T, U>(Iterable<T> list,
    _IterableFunction<T, U> fn, _MergeableFunction<T> mergeFn) {
  final values = <U, T>{};
  list.forEach((i) {
    final value = fn(i);
    values.update(value, (oldI) => mergeFn(oldI, i), ifAbsent: () => i);
  });
  return values.values.toList();
}

<<<<<<< HEAD
/// Check if [obj] has value (isn't null or empty).
bool hasValue(Object obj) {
  if (obj is Iterable) {
    return obj != null && obj.isNotEmpty;
  }
  return obj != null && obj.toString().isNotEmpty;
=======
/// checks if the passed queries contain at least one non nullable field
bool hasNonNullableInput(Iterable<QueryDefinition> queries) {
  for (var query in queries) {
    for (var input in query.inputs) {
      if (input.isNonNull) {
        return true;
      }
    }
  }

  return false;
>>>>>>> 60af9841
}<|MERGE_RESOLUTION|>--- conflicted
+++ resolved
@@ -26,18 +26,10 @@
   return values.values.toList();
 }
 
-<<<<<<< HEAD
-/// Check if [obj] has value (isn't null or empty).
-bool hasValue(Object obj) {
-  if (obj is Iterable) {
-    return obj != null && obj.isNotEmpty;
-  }
-  return obj != null && obj.toString().isNotEmpty;
-=======
 /// checks if the passed queries contain at least one non nullable field
 bool hasNonNullableInput(Iterable<QueryDefinition> queries) {
-  for (var query in queries) {
-    for (var input in query.inputs) {
+  for (final query in queries) {
+    for (final input in query.inputs) {
       if (input.isNonNull) {
         return true;
       }
@@ -45,5 +37,12 @@
   }
 
   return false;
->>>>>>> 60af9841
+}
+
+/// Check if [obj] has value (isn't null or empty).
+bool hasValue(Object obj) {
+  if (obj is Iterable) {
+    return obj != null && obj.isNotEmpty;
+  }
+  return obj != null && obj.toString().isNotEmpty;
 }