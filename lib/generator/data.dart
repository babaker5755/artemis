import 'package:equatable/equatable.dart';
import 'package:gql/ast.dart';
import 'package:recase/recase.dart';
import 'package:meta/meta.dart';

import 'data_printer.dart';
import 'helpers.dart';

/// Callback fired when the generator processes a [LibraryDefinition].
typedef OnBuildQuery = void Function(LibraryDefinition definition);

/// Define a property (field) from a class.
class ClassProperty extends Equatable with DataPrinter {
  /// The property type.
  final String type;

  /// The property name.
  final String name;

  /// If property is an override from super class.
  final bool isOverride;

  /// Some other custom annotation.
  final String annotation;

  /// Whether this parameter is required
  final bool isNonNull;

  /// Whether this parameter corresponds to the __resolveType (or equivalent)
  final bool isResolveType;

  /// Instantiate a property (field) from a class.
<<<<<<< HEAD
  ClassProperty({
    @required this.type,
    @required this.name,
    this.isOverride = false,
    this.annotation,
    this.isNonNull = false,
  }) : assert(hasValue(type) && hasValue(name));

  /// Creates a copy of [ClassProperty] without modifying the original.
  ClassProperty copyWith({
    String type,
    String name,
    bool isOverride,
    String annotation,
    bool isNonNull,
  }) =>
      ClassProperty(
        type: type ?? this.type,
        name: name ?? this.name,
=======
  ClassProperty(this.type, this.name,
      {this.isOverride = false,
      this.annotation,
      this.isNonNull = false,
      this.isResolveType = false});

  /// Creates a copy of [ClassProperty] without modifying the original.
  ClassProperty copyWith(
          {String type,
          String name,
          bool isOverride,
          String annotation,
          bool isNonNull,
          bool isResolveType}) =>
      ClassProperty(
        type ?? this.type,
        name ?? this.name,
        isResolveType: isResolveType ?? this.isResolveType,
>>>>>>> 404bffd0
        isOverride: isOverride ?? this.isOverride,
        annotation: annotation ?? this.annotation,
        isNonNull: isNonNull ?? this.isNonNull,
      );

  @override
<<<<<<< HEAD
  Map<String, Object> get namedProps => {
        'type': type,
        'name': name,
        'isOverride': isOverride,
        'annotation': annotation,
        'isNonNull': isNonNull,
      };
=======
  String toString() => props.toList().toString();

  @override
  List get props =>
      [type, name, isOverride, annotation, isNonNull, isResolveType];
>>>>>>> 404bffd0
}

/// Define a query/mutation input parameter.
class QueryInput extends Equatable with DataPrinter {
  /// The input type.
  final String type;

  /// The input name.
  final String name;

  /// Whether this parameter is required
  final bool isNonNull;

  /// Instantiate an input parameter.
  QueryInput({@required this.type, @required this.name, this.isNonNull = false})
      : assert(hasValue(type) && hasValue(name));

  @override
  Map<String, Object> get namedProps => {
        'type': type,
        'name': name,
        'isNonNull': isNonNull,
      };
}

/// Abstract definition of an entity.
abstract class Definition extends Equatable {
  /// The definition name.
  final String name;

  /// Instantiate a definition.
  Definition({@required this.name}) : assert(hasValue(name));

  @override
  List get props => [name];
}

/// Define a Dart class parsed from GraphQL type.
class ClassDefinition extends Definition with DataPrinter {
  /// The properties (fields) of the class.
  final Iterable<ClassProperty> properties;

  /// The type this class extends from, or [null].
  final String extension;

  /// The types this class implements.
  final Iterable<String> implementations;

  /// The types this class mixins.
  final Iterable<String> mixins;

  /// The types possibilities (GraphQL type -> class name) the class
  /// implements, if it's part of an union type or interface.
  final Map<String, String> factoryPossibilities;

  /// The field name used to resolve this class type.
  final String typeNameField;

  /// Wheter this is an input object or not.
  final bool isInput;

  /// Instantiate a class definition.
  ClassDefinition({
    @required String name,
    this.properties = const [],
    this.extension,
    this.implementations = const [],
    this.mixins = const [],
    this.factoryPossibilities = const {},
    this.typeNameField = '__typename',
    this.isInput = false,
  })  : assert(hasValue(name)),
        super(name: name);

  @override
  Map<String, Object> get namedProps => {
        'name': name,
        'properties': properties,
        'extension': extension,
        'implementations': implementations,
        'mixins': mixins,
        'factoryPossibilities': factoryPossibilities,
        'typeNameField': typeNameField,
        'isInput': isInput,
      };
}

/// Define a Dart class parsed from GraphQL fragment.
class FragmentClassDefinition extends Definition with DataPrinter {
  /// The properties (fields) of the class.
  final Iterable<ClassProperty> properties;

  /// Instantiate a fragment class definition.
  FragmentClassDefinition({
    @required String name,
    @required this.properties,
  })  : assert(hasValue(name) && hasValue(properties)),
        super(name: name);

  @override
  Map<String, Object> get namedProps => {
        'name': name,
        'properties': properties,
      };
}

/// Define a Dart enum parsed from GraphQL schema.
class EnumDefinition extends Definition with DataPrinter {
  /// The possible values of this enum.
  final Iterable<String> values;

  /// Instantiate an enum definition.
  EnumDefinition({
    String name,
    this.values,
  })  : assert(hasValue(name) && hasValue(values)),
        super(name: name);

  @override
  Map<String, Object> get namedProps => {
        'name': name,
        'values': values,
      };
}

/// Define a GraphQL query and its dependencies.
class QueryDefinition extends Equatable with DataPrinter {
  /// The query name.
  final String queryName;

  /// The query type name.
  final String queryType;

  /// The AST representation of GraphQL document.
  final DocumentNode document;

  /// A list of classes related to this query.
  final Iterable<Definition> classes;

  /// A list of inputs related to this query.
  final Iterable<QueryInput> inputs;

  /// If instances of [GraphQLQuery] should be generated.
  final bool generateHelpers;

  /// The suffix of generated [GraphQLQuery] classes.
  final String suffix;

  /// The class name.
  String get className => ReCase(queryName).pascalCase;

  /// Instantiate a query definition.
  QueryDefinition({
    @required this.queryName,
    @required this.queryType,
    this.document = const DocumentNode(),
    this.classes = const [],
    this.inputs = const [],
    this.generateHelpers = false,
    this.suffix = 'Query',
  }) : assert(hasValue(queryName) && hasValue(queryType));

  @override
  Map<String, Object> get namedProps => {
        'queryName': queryName,
        'queryType': queryType,
        'classes': classes,
        'inputs': inputs,
        'generateHelpers': generateHelpers,
        'suffix': suffix,
      };
}

/// Define a whole library file, the output of a single [SchemaMap] code
/// generation.
class LibraryDefinition extends Equatable with DataPrinter {
  /// The output file basename.
  final String basename;

  /// A list of queries.
  final Iterable<QueryDefinition> queries;

  /// Any other custom package imports, defined in `build.yaml`.
  final Iterable<String> customImports;

  /// Instantiate a library definition.
  LibraryDefinition({
    @required this.basename,
    this.queries = const [],
    this.customImports = const [],
  }) : assert(hasValue(basename));

  @override
  Map<String, Object> get namedProps => {
        'basename': basename,
        'queries': queries,
        'customImports': customImports,
      };
}<|MERGE_RESOLUTION|>--- conflicted
+++ resolved
@@ -30,13 +30,13 @@
   final bool isResolveType;
 
   /// Instantiate a property (field) from a class.
-<<<<<<< HEAD
   ClassProperty({
     @required this.type,
     @required this.name,
     this.isOverride = false,
     this.annotation,
     this.isNonNull = false,
+    this.isResolveType = false,
   }) : assert(hasValue(type) && hasValue(name));
 
   /// Creates a copy of [ClassProperty] without modifying the original.
@@ -46,51 +46,26 @@
     bool isOverride,
     String annotation,
     bool isNonNull,
+    bool isResolveType,
   }) =>
       ClassProperty(
         type: type ?? this.type,
         name: name ?? this.name,
-=======
-  ClassProperty(this.type, this.name,
-      {this.isOverride = false,
-      this.annotation,
-      this.isNonNull = false,
-      this.isResolveType = false});
-
-  /// Creates a copy of [ClassProperty] without modifying the original.
-  ClassProperty copyWith(
-          {String type,
-          String name,
-          bool isOverride,
-          String annotation,
-          bool isNonNull,
-          bool isResolveType}) =>
-      ClassProperty(
-        type ?? this.type,
-        name ?? this.name,
-        isResolveType: isResolveType ?? this.isResolveType,
->>>>>>> 404bffd0
         isOverride: isOverride ?? this.isOverride,
         annotation: annotation ?? this.annotation,
         isNonNull: isNonNull ?? this.isNonNull,
+        isResolveType: isResolveType ?? this.isResolveType,
       );
 
   @override
-<<<<<<< HEAD
   Map<String, Object> get namedProps => {
         'type': type,
         'name': name,
         'isOverride': isOverride,
         'annotation': annotation,
         'isNonNull': isNonNull,
-      };
-=======
-  String toString() => props.toList().toString();
-
-  @override
-  List get props =>
-      [type, name, isOverride, annotation, isNonNull, isResolveType];
->>>>>>> 404bffd0
+        'isResolveType': isResolveType,
+      };
 }
 
 /// Define a query/mutation input parameter.
