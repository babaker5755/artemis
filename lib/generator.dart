import 'package:build/build.dart';
import 'package:meta/meta.dart';
import 'package:gql/ast.dart';
import 'package:path/path.dart' as p;
import 'package:recase/recase.dart';

import './generator/ephemeral_data.dart';
import './generator/data.dart';
import './generator/errors.dart';
import './generator/graphql_helpers.dart' as gql;
import './generator/helpers.dart';
import './schema/options.dart';
import 'visitor.dart';

typedef _OnNewClassFoundCallback = void Function(Context context);

void _log(Context context, int align, Object logObject) {
  if (!context.log) return;
  log.fine('${List.filled(align, '|   ').join()}${logObject.toString()}');
}

/// Enum value for values not mapped in the GraphQL enum
const ARTEMIS_UNKNOWN = 'ARTEMIS_UNKNOWN';

/// Generate queries definitions from a GraphQL schema and a list of queries,
/// given Artemis options and schema mappings.
LibraryDefinition generateLibrary(
  String path,
  List<DocumentNode> gqlDocs,
  GeneratorOptions options,
  SchemaMap schemaMap,
  List<FragmentDefinitionNode> fragmentsCommon,
  DocumentNode schema,
) {
  final queriesDefinitions = gqlDocs
      .map((doc) => generateQuery(
            schema,
            path,
            doc,
            options,
            schemaMap,
            fragmentsCommon,
          ))
      .toList();

  final allClassesNames = queriesDefinitions
      .map((def) => def.classes.map((c) => c))
      .expand((e) => e)
      .toList();

  allClassesNames.mergeDuplicatesBy((a) => a.name, (a, b) {
    if (a.name == b.name && a != b) {
      throw DuplicatedClassesException(a, b);
    }

    return a;
  });

  final basename = p.basenameWithoutExtension(path);

  final customImports = _extractCustomImports(schema, options);
  return LibraryDefinition(
    basename: basename,
    queries: queriesDefinitions,
    customImports: customImports,
  );
}

Set<FragmentDefinitionNode> _extractFragments(SelectionSetNode selectionSet,
    List<FragmentDefinitionNode> fragmentsCommon) {
  final result = <FragmentDefinitionNode>{};
  if (selectionSet != null) {
    selectionSet.selections.whereType<FieldNode>().forEach((selection) {
      result.addAll(_extractFragments(selection.selectionSet, fragmentsCommon));
    });

    selectionSet.selections
        .whereType<InlineFragmentNode>()
        .forEach((selection) {
      result.addAll(_extractFragments(selection.selectionSet, fragmentsCommon));
    });

    selectionSet.selections
        .whereType<FragmentSpreadNode>()
        .forEach((selection) {
      final fragmentDefinitions = fragmentsCommon.firstWhere(
          (fragmentDefinition) =>
              fragmentDefinition.name.value == selection.name.value);
      result.add(fragmentDefinitions);
      result.addAll(
          _extractFragments(fragmentDefinitions.selectionSet, fragmentsCommon));
    });
  }
  return result;
}

/// Generate a query definition from a GraphQL schema and a query, given
/// Artemis options and schema mappings.
QueryDefinition generateQuery(
  DocumentNode schema,
  String path,
  DocumentNode document,
  GeneratorOptions options,
  SchemaMap schemaMap,
  List<FragmentDefinitionNode> fragmentsCommon,
) {
  final operation =
      document.definitions.whereType<OperationDefinitionNode>().first;

  final fragments = <FragmentDefinitionNode>[];

  final documentFragments =
      document.definitions.whereType<FragmentDefinitionNode>();

  if (documentFragments.isNotEmpty && fragmentsCommon.isNotEmpty) {
    throw FragmentIgnoreException();
  }

  if (fragmentsCommon.isEmpty) {
    fragments.addAll(documentFragments);
  } else {
    final fragmentsOperation =
        _extractFragments(operation.selectionSet, fragmentsCommon);
    document.definitions.addAll(fragmentsOperation);
    fragments.addAll(fragmentsOperation);
  }

  final basename = p.basenameWithoutExtension(path).split('.').first;
  final queryName = operation.name?.value ?? basename;
  final className = ReCase(queryName).pascalCase;

  final schemaVisitor = SchemaDefinitionVisitor();
  final objectVisitor = ObjectTypeDefinitionVisitor();

  schema.accept(schemaVisitor);
  schema.accept(objectVisitor);

  String suffix;
  switch (operation.type) {
    case OperationType.subscription:
      suffix = 'Subscription';
      break;
    case OperationType.mutation:
      suffix = 'Mutation';
      break;
    case OperationType.query:
    default:
      suffix = 'Query';
      break;
  }

  final rootTypeName = (schemaVisitor.schemaDefinitionNode?.operationTypes ??
              [])
          .firstWhere((e) => e.operation == operation.type, orElse: () => null)
          ?.type
          ?.name
          ?.value ??
      suffix;

  if (rootTypeName == null) {
    throw Exception(
        '''No root type was found for ${operation.type} $queryName.''');
  }

  final TypeDefinitionNode parentType = objectVisitor.getByName(rootTypeName);

  final context = Context(
    schema: schema,
    options: options,
    schemaMap: schemaMap,
    path: [className, parentType.name.value],
    currentType: parentType,
    currentFieldName: null,
    currentClassName: null,
    generatedClasses: [],
    inputsClasses: [],
    fragments: fragments,
    usedEnums: {},
    usedInputObjects: {},
  );

  final visitor = _GeneratorVisitor(
    context: context,
  );
  final canonicalVisitor = _CanonicalVisitor(
    context: context.sameTypeWithNoPath(),
  );

  document.accept(visitor);
  schema.accept(canonicalVisitor);

  return QueryDefinition(
    queryName: queryName,
    queryType: createJoinedName(
        [className, parentType.name.value], schemaMap.namingScheme),
    document: document,
    classes: [
      ...canonicalVisitor.enums
          .where((e) => context.usedEnums.contains(e.name)),
      ...visitor.context.generatedClasses,
      ...canonicalVisitor.inputObjects
          .where((i) => context.usedInputObjects.contains(i.name)),
    ],
    inputs: visitor.context.inputsClasses,
    generateHelpers: options.generateHelpers,
    suffix: suffix,
  );
}

List<String> _extractCustomImports(
  DocumentNode schema,
  GeneratorOptions options,
) {
  final typeVisitor = TypeDefinitionNodeVisitor();

  schema.accept(typeVisitor);

  return typeVisitor.types
      .map((TypeDefinitionNode type) {
        final scalarMap = gql.getSingleScalarMap(options, type.name.value);
        return scalarMap.dartType.imports
            .followedBy([scalarMap.customParserImport].where((c) => c != null));
      })
      .expand((i) => i)
      .toSet()
      .toList();
}

ClassProperty _createClassProperty({
  @required String fieldName,
  String fieldAlias,
  @required Context context,
  _OnNewClassFoundCallback onNewClassFound,
  bool markAsUsed = true,
}) {
  var finalFields = <Node>[];

  if (context.currentType is ObjectTypeDefinitionNode) {
    finalFields = (context.currentType as ObjectTypeDefinitionNode).fields;
  } else if (context.currentType is InterfaceTypeDefinitionNode) {
    finalFields = (context.currentType as InterfaceTypeDefinitionNode).fields;
  } else if (context.currentType is InputObjectTypeDefinitionNode) {
    finalFields = (context.currentType as InputObjectTypeDefinitionNode).fields;
  }

  final regularField = finalFields
      .whereType<FieldDefinitionNode>()
      .firstWhere((f) => f.name.value == fieldName, orElse: () => null);
  final regularInputField = finalFields
      .whereType<InputValueDefinitionNode>()
      .firstWhere((f) => f.name.value == fieldName, orElse: () => null);

  final fieldType = regularField?.type ?? regularInputField?.type;

  if (fieldType == null) {
    throw Exception(
        '''Field $fieldName was not found in GraphQL type ${context.currentType?.name?.value}.
Make sure your query is correct and your schema is updated.''');
  }
  final aliasAsClassName =
      fieldAlias != null ? ReCase(fieldAlias).pascalCase : null;

  final nextType =
      gql.getTypeByName(context.schema, fieldType, context: 'field node');

  final aliasedContext = context.withAlias(
    nextFieldName: fieldName,
    nextClassName: nextType.name.value,
    alias: fieldAlias,
  );

  final nextClassName = aliasedContext.joinedName();

  final dartTypeStr = gql.buildTypeString(fieldType, context.options,
      dartType: true, replaceLeafWith: nextClassName, schema: context.schema);

  _log(context, aliasedContext.align + 1,
      '${aliasedContext.path}[${aliasedContext.currentType.name.value}][${aliasedContext.currentClassName} ${aliasedContext.currentFieldName}] ${fieldAlias == null ? '' : '(${fieldAlias}) '}-> $dartTypeStr');

  if ((nextType is ObjectTypeDefinitionNode ||
          nextType is UnionTypeDefinitionNode ||
          nextType is InterfaceTypeDefinitionNode) &&
      onNewClassFound != null) {
    onNewClassFound(
      aliasedContext.next(
        nextType: nextType,
        nextFieldName:
            regularField?.name?.value ?? regularInputField?.name?.value,
        nextClassName: nextType.name.value,
        alias: aliasAsClassName,
      ),
    );
  }

  // On custom scalars
  final annotations = <String>[];
  if (nextType is ScalarTypeDefinitionNode) {
    final scalar = gql.getSingleScalarMap(context.options, nextType.name.value);

    if (scalar.customParserImport != null &&
        nextType.name.value == scalar.graphQLType) {
      final graphqlTypeSafeStr = gql
          .buildTypeString(fieldType, context.options,
              dartType: false, schema: context.schema)
          .replaceAll(RegExp(r'[<>]'), '');
      final dartTypeSafeStr = dartTypeStr.replaceAll(RegExp(r'[<>]'), '');
      annotations.add(
          'JsonKey(fromJson: fromGraphQL${graphqlTypeSafeStr}ToDart$dartTypeSafeStr, toJson: fromDart${dartTypeSafeStr}ToGraphQL$graphqlTypeSafeStr,)');
    }
  } // On enums
  else if (nextType is EnumTypeDefinitionNode) {
    if (markAsUsed) {
      context.usedEnums.add(nextType.name.value);
    }

    if (fieldType is! ListTypeNode) {
<<<<<<< HEAD
      annotation = 'JsonKey(unknownEnumValue: $dartTypeStr.${ReCase(ARTEMIS_UNKNOWN).camelCase})';
=======
      annotations
          .add('JsonKey(unknownEnumValue: $dartTypeStr.$ARTEMIS_UNKNOWN)');
>>>>>>> 6a0c31f6
    }
  }

  return ClassProperty(
    type: dartTypeStr,
    name: fieldAlias ?? fieldName,
    annotations: annotations,
    isNonNull: fieldType.isNonNull,
  );
}

class _GeneratorVisitor extends RecursiveVisitor {
  _GeneratorVisitor({
    @required this.context,
  });

  final Context context;

  SelectionSetNode selectionSetNode;
  final List<ClassProperty> _classProperties = [];
  final List<String> _mixins = [];

  @override
  void visitSelectionSetNode(SelectionSetNode node) {
    final nextContext = context.withAlias();

    _log(context, nextContext.align, '-> Class');
    _log(context, nextContext.align,
        '┌ ${nextContext.path}[${nextContext.currentType.name.value}][${nextContext.currentClassName} ${nextContext.currentFieldName}] (${nextContext.alias ?? ''})');
    super.visitSelectionSetNode(node);

    final possibleTypes = <String, String>{};

    if (nextContext.currentType is UnionTypeDefinitionNode ||
        nextContext.currentType is InterfaceTypeDefinitionNode) {
      // Filter by requested types
      final keys = node.selections
          .whereType<InlineFragmentNode>()
          .map((n) => n.typeCondition.on.name.value);

      final values =
          keys.map((t) => nextContext.withAlias(alias: t).joinedName());

      possibleTypes.addAll(Map.fromIterables(keys, values));
      _classProperties.add(ClassProperty(
        type: 'String',
        name: 'typeName',
        annotations: [
          'override',
          'JsonKey(name: \'${nextContext.schemaMap.typeNameField}\')'
        ],
        isResolveType: true,
      ));
    }

    final partOfUnion = nextContext.ofUnion != null;
    if (partOfUnion) {}

    _log(context, nextContext.align,
        '└ ${nextContext.path}[${nextContext.currentType.name.value}][${nextContext.currentClassName} ${nextContext.currentFieldName}] (${nextContext.alias ?? ''})');
    _log(context, nextContext.align,
        '<- Generated class ${nextContext.joinedName()}.');
    nextContext.generatedClasses.add(ClassDefinition(
      name: nextContext.joinedName(),
      properties: _classProperties,
      mixins: _mixins,
      extension: partOfUnion ? nextContext.rollbackPath().joinedName() : null,
      factoryPossibilities: possibleTypes,
    ));
  }

  @override
  void visitFieldNode(FieldNode node) {
    final fieldName = node.name.value;
    if (fieldName == context.schemaMap.typeNameField) {
      return;
    }

    final property = _createClassProperty(
      fieldName: fieldName,
      fieldAlias: node.alias?.value,
      context: context,
      onNewClassFound: (nextContext) {
        node.visitChildren(_GeneratorVisitor(
          context: nextContext,
        ));
      },
    );
    _classProperties.add(property);
  }

  @override
  void visitInlineFragmentNode(InlineFragmentNode node) {
    _log(context, context.align + 1,
        '${context.path}: ... on ${node.typeCondition.on.name.value}');
    final nextType = gql.getTypeByName(context.schema, node.typeCondition.on,
        context: 'inline fragment');

    if (nextType.name.value == context.currentType.name.value) {
      final visitor = _GeneratorVisitor(
        context: context.nextTypeWithSamePath(
          nextType: nextType,
          nextClassName: null,
          nextFieldName: null,
          ofUnion: context.currentType,
          inputsClasses: [],
          fragments: [],
        ),
      );
      node.selectionSet.visitChildren(visitor);
    } else {
      final visitor = _GeneratorVisitor(
        context: context.next(
          nextType: nextType,
          nextClassName: nextType.name.value,
          nextFieldName: nextType.name.value,
          ofUnion: context.currentType,
          inputsClasses: [],
          fragments: [],
        ),
      );
      node.visitChildren(visitor);
    }
  }

  void addUsedInputObjectsAndEnums(InputObjectTypeDefinitionNode node) {
    context.usedInputObjects.add(node.name.value);

    for (final field in node.fields) {
      final type = gql.getTypeByName(context.schema, field.type);
      if (type is InputObjectTypeDefinitionNode) {
        addUsedInputObjectsAndEnums(type);
      } else if (type is EnumTypeDefinitionNode) {
        context.usedEnums.add(type.name.value);
      }
    }
  }

  @override
  void visitVariableDefinitionNode(VariableDefinitionNode node) {
    final leafType = gql.getTypeByName(context.schema, node.type,
        context: 'variable definition');

    final nextClassName = context
        .nextTypeWithNoPath(
          nextType: leafType,
          nextClassName: leafType.name.value,
          nextFieldName: node.variable.name.value,
        )
        .joinedName();

    final dartTypeStr = gql.buildTypeString(node.type, context.options,
        dartType: true, replaceLeafWith: nextClassName, schema: context.schema);

    final annotations = <String>[];
    if (leafType is EnumTypeDefinitionNode) {
      context.usedEnums.add(leafType.name.value);
      if (leafType is! ListTypeNode) {
<<<<<<< HEAD
        annotation = 'JsonKey(unknownEnumValue: $dartTypeStr.${ReCase(ARTEMIS_UNKNOWN).camelCase})';
=======
        annotations
            .add('JsonKey(unknownEnumValue: $dartTypeStr.$ARTEMIS_UNKNOWN)');
>>>>>>> 6a0c31f6
      }
    } else if (leafType is InputObjectTypeDefinitionNode) {
      addUsedInputObjectsAndEnums(leafType);
    } else if (leafType is ScalarTypeDefinitionNode) {
      final scalar =
          gql.getSingleScalarMap(context.options, leafType.name.value);

      if (scalar.customParserImport != null &&
          leafType.name.value == scalar.graphQLType) {
        final graphqlTypeSafeStr = gql
            .buildTypeString(node.type, context.options,
                dartType: false, schema: context.schema)
            .replaceAll(RegExp(r'[<>]'), '');
        final dartTypeSafeStr = dartTypeStr.replaceAll(RegExp(r'[<>]'), '');
        annotations.add(
            'JsonKey(fromJson: fromGraphQL${graphqlTypeSafeStr}ToDart$dartTypeSafeStr, toJson: fromDart${dartTypeSafeStr}ToGraphQL$graphqlTypeSafeStr,)');
      }
    }

    context.inputsClasses.add(QueryInput(
      type: dartTypeStr,
      name: node.variable.name.value,
      isNonNull: node.type.isNonNull,
      annotations: annotations,
    ));
  }

  @override
  void visitFragmentSpreadNode(FragmentSpreadNode node) {
    _log(context, context.align + 1,
        '${context.path}: ... expanding ${node.name.value}');
    final fragmentName = context
        .sameTypeWithNoPath(alias: '${ReCase(node.name.value).pascalCase}Mixin')
        .joinedName();

    final visitor = _GeneratorVisitor(
      context: context.sameTypeWithNextPath(
        alias: fragmentName,
        generatedClasses: [],
        log: false,
      ),
    );
    final fragmentDef = context.fragments.firstWhere(
        (fragment) => fragment.name.value == node.name.value,
        orElse: () => null);
    fragmentDef?.visitChildren(visitor);

    _mixins
      ..add(fragmentName)
      ..addAll(visitor._mixins);
  }

  @override
  void visitFragmentDefinitionNode(FragmentDefinitionNode node) {
    final partName = '${ReCase(node.name.value).pascalCase}Mixin';
    final nextContext = context.sameTypeWithNoPath(alias: partName);

    _log(context, nextContext.align, '-> Fragment');
    _log(context, nextContext.align,
        '┌ ${nextContext.path}[${node.name.value}]');
    nextContext.fragments.add(node);

    final nextType = gql.getTypeByName(
        nextContext.schema, node.typeCondition.on,
        context: 'fragment definition');

    final visitorContext = Context(
      schema: context.schema,
      options: context.options,
      schemaMap: context.schemaMap,
      path: [nextContext.alias],
      currentType: nextType,
      currentFieldName: null,
      currentClassName: null,
      alias: nextContext.alias,
      generatedClasses: nextContext.generatedClasses,
      inputsClasses: [],
      fragments: [],
      usedEnums: nextContext.usedEnums,
      usedInputObjects: nextContext.usedInputObjects,
    );

    final visitor = _GeneratorVisitor(
      context: visitorContext,
    );

    node.selectionSet.visitChildren(visitor);

    final otherMixinsProps = nextContext.generatedClasses
        .whereType<FragmentClassDefinition>()
        .where((def) => visitor._mixins.contains(def.name))
        .map((def) => def.properties)
        .expand((a) => a)
        .mergeDuplicatesBy((a) => a.name, (a, b) => a);

    _log(context, nextContext.align,
        '└ ${nextContext.path}[${node.name.value}]');
    _log(context, nextContext.align,
        '<- Generated fragment ${nextContext.joinedName()}.');
    nextContext.generatedClasses.add(
      FragmentClassDefinition(
        name: nextContext.joinedName(),
        properties:
            visitor._classProperties.followedBy(otherMixinsProps).toList(),
      ),
    );
  }
}

class _CanonicalVisitor extends RecursiveVisitor {
  _CanonicalVisitor({
    @required this.context,
  });

  final Context context;
  final List<ClassDefinition> inputObjects = [];
  final List<EnumDefinition> enums = [];

  @override
  void visitEnumTypeDefinitionNode(EnumTypeDefinitionNode node) {
    final nextContext = context.sameTypeWithNoPath(alias: node.name.value);
    _log(context, nextContext.align, '-> Enum');
    _log(context, nextContext.align,
        '<- Generated enum ${nextContext.joinedName()}.');

    enums.add(EnumDefinition(
      name: nextContext.joinedName(),
      values: node.values.map((eV) => ReCase(eV.name.value).camelCase).toList()
        ..add(ReCase(ARTEMIS_UNKNOWN).camelCase),
    ));
  }

  @override
  void visitInputObjectTypeDefinitionNode(InputObjectTypeDefinitionNode node) {
    final nextContext = context.sameTypeWithNoPath(alias: node.name.value);

    _log(context, nextContext.align, '-> Input class');
    _log(context, nextContext.align,
        '┌ ${nextContext.path}[${node.name.value}]');
    final properties = <ClassProperty>[];

    properties.addAll(node.fields.map((i) {
      final nextType = gql.getTypeByName(nextContext.schema, i.type);
      return _createClassProperty(
        fieldName: i.name.value,
        context: nextContext.nextTypeWithNoPath(
          nextType: node,
          nextClassName: nextType.name.value,
          nextFieldName: i.name.value,
        ),
        markAsUsed: false,
      );
    }));

    _log(context, nextContext.align,
        '└ ${nextContext.path}[${node.name.value}]');
    _log(context, nextContext.align,
        '<- Generated input class ${nextContext.joinedName()}.');

    inputObjects.add(ClassDefinition(
      isInput: true,
      name: nextContext.joinedName(),
      properties: properties,
    ));
  }
}<|MERGE_RESOLUTION|>--- conflicted
+++ resolved
@@ -314,12 +314,8 @@
     }
 
     if (fieldType is! ListTypeNode) {
-<<<<<<< HEAD
-      annotation = 'JsonKey(unknownEnumValue: $dartTypeStr.${ReCase(ARTEMIS_UNKNOWN).camelCase})';
-=======
       annotations
-          .add('JsonKey(unknownEnumValue: $dartTypeStr.$ARTEMIS_UNKNOWN)');
->>>>>>> 6a0c31f6
+          .add('JsonKey(unknownEnumValue: $dartTypeStr.${ReCase(ARTEMIS_UNKNOWN).camelCase})');
     }
   }
 
@@ -478,12 +474,8 @@
     if (leafType is EnumTypeDefinitionNode) {
       context.usedEnums.add(leafType.name.value);
       if (leafType is! ListTypeNode) {
-<<<<<<< HEAD
-        annotation = 'JsonKey(unknownEnumValue: $dartTypeStr.${ReCase(ARTEMIS_UNKNOWN).camelCase})';
-=======
         annotations
-            .add('JsonKey(unknownEnumValue: $dartTypeStr.$ARTEMIS_UNKNOWN)');
->>>>>>> 6a0c31f6
+            .add('JsonKey(unknownEnumValue: $dartTypeStr.${ReCase(ARTEMIS_UNKNOWN).camelCase})');
       }
     } else if (leafType is InputObjectTypeDefinitionNode) {
       addUsedInputObjectsAndEnums(leafType);
