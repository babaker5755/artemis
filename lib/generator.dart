--- conflicted
+++ resolved
@@ -10,16 +10,14 @@
 import './schema/graphql.dart';
 import './schema/options.dart';
 
-<<<<<<< HEAD
 typedef _OnNewClassFoundCallback = void Function(Context context);
 
 void _log(Object log, [int align = 2]) {
   print('${List.filled(align, ' ').join()}${log.toString()}');
 }
-=======
+
 /// Enum value for values not mapped in the GraphQL enum
 const ARTEMIS_UNKNOWN = 'ARTEMIS_UNKNOWN';
->>>>>>> 404bffd0
 
 /// Generate queries definitions from a GraphQL schema and a list of queries,
 /// given Artemis options and schema mappings.
@@ -218,7 +216,6 @@
         .replaceAll(RegExp(r'[<>]'), '');
     final dartTypeSafeStr = dartTypeStr.replaceAll(RegExp(r'[<>]'), '');
     annotation =
-<<<<<<< HEAD
         'JsonKey(fromJson: fromGraphQL${dartTypeStr}ToDart$dartTypeSafeStr, toJson: fromDart${dartTypeSafeStr}ToGraphQL$graphqlTypeSafeStr)';
   }
 
@@ -231,12 +228,7 @@
       ),
       options,
     );
-=======
-        'JsonKey(fromJson: fromGraphQL${graphqlTypeSafeStr}ToDart$dartTypeSafeStr, toJson: fromDart${dartTypeSafeStr}ToGraphQL$graphqlTypeSafeStr)';
-  } else if (leafType.kind == GraphQLTypeKind.ENUM) {
-    annotation =
-        'JsonKey(unknownEnumValue: ${leafType.name}.${ARTEMIS_UNKNOWN})';
->>>>>>> 404bffd0
+    annotation = 'JsonKey(unknownEnumValue: $dartTypeStr.$ARTEMIS_UNKNOWN)';
   }
 
   return ClassProperty(
@@ -255,7 +247,8 @@
   context.generatedClasses.add(
     EnumDefinition(
       name: context.joinedName(),
-      values: currentType.enumValues.map((eV) => eV.name).toList(),
+      values: currentType.enumValues.map((eV) => eV.name).toList()
+        ..add(ARTEMIS_UNKNOWN),
     ),
   );
 }
@@ -292,6 +285,7 @@
         name: 'typeName',
         annotation: 'JsonKey(name: \'${options.schemaMap.typeNameField}\')',
         isOverride: true,
+        isResolveType: true,
       ));
       _log('It is an union/interface of possible types $possibleTypes.');
     }
@@ -329,7 +323,6 @@
       isInput: true,
     ));
   }
-<<<<<<< HEAD
 
   @override
   void visitVariableDefinitionNode(VariableDefinitionNode node) {
@@ -353,16 +346,6 @@
     } else if (leafType.kind == GraphQLTypeKind.ENUM) {
       _generateEnumForType(nextContext, options);
     }
-=======
-  if (currentType.kind == GraphQLTypeKind.ENUM) {
-    return [
-      EnumDefinition(
-        prefix + currentType.name,
-        currentType.enumValues.map((eV) => eV.name).toList()
-          ..add(ARTEMIS_UNKNOWN),
-      ),
-    ];
->>>>>>> 404bffd0
   }
 
   @override
@@ -400,7 +383,6 @@
     final nextType = gql.getTypeByName(options.schema, onTypeName,
         context: 'inline fragment');
 
-<<<<<<< HEAD
     _log('Fragment spread on ${nextType.name} (context: ${context.path}).');
 
     final visitor = _GeneratorVisitor(
@@ -412,49 +394,6 @@
       ),
       options: options,
     );
-=======
-    // If this is an interface, we must add resolveType
-    if (currentType.kind == GraphQLTypeKind.INTERFACE) {
-      classProperties.add(ClassProperty('String', 'resolveType',
-          isResolveType: true,
-          annotation: 'JsonKey(name: \'${schemaMap.resolveTypeField}\')'));
-    }
-
-    // If this is an interface child, we must add mixins, resolveType, and override properties
-    if (currentType.interfaces.isNotEmpty ||
-        currentType.kind == GraphQLTypeKind.UNION) {
-      final interfacesOfUnion = currentType.kind == GraphQLTypeKind.UNION
-          ? currentType.possibleTypes
-              .map((t) => gql
-                  .getTypeByName(schema, t.name, context: 'union interfaces')
-                  .interfaces)
-              .expand<GraphQLType>((i) => i)
-          : <GraphQLType>[];
-      final implementations = currentType.interfaces
-          .followedBy(interfacesOfUnion)
-          .map((t) => gql.getTypeByName(schema, t.name, context: 'interfaces'))
-          .toSet();
-
-      classImplementations =
-          implementations.map((t) => '$prefix${t.name}').toList();
-
-      classProperties.add(ClassProperty('String', 'resolveType',
-          annotation: 'JsonKey(name: \'${schemaMap.resolveTypeField}\')',
-          isResolveType: true,
-          isOverride: true));
-
-      implementations.forEach((interfaceType) {
-        queue.addAll(_extractClasses(
-          selectionSet,
-          fragments,
-          schema,
-          interfaceType.name,
-          gql.getTypeByName(schema, interfaceType.name, context: 'interface'),
-          options,
-          schemaMap,
-          prefix: prefix,
-        ));
->>>>>>> 404bffd0
 
     node.visitChildren(visitor);
   }
