# CHANGELOG

<<<<<<< HEAD
## Next
**MAJOR BREAKING CHANGE**
This version completely refactors how Artemis generate code (by finally
using the implementation of visitor pattern provided by `gql`). On top of that,
I've decided to do other major breaking changes to make code cleaner and more
maintainable. Listed:
- `add_query_prefix` doesn't exist anymore (it's now the default to generate
  classes with its "path" from the query), e.g., this query's `user` field will
  be typed as `Name$QueryRoot$User`:
  ```graphql
  query name {
    user {
      name
    }
  }
  ```
  This change was also done to tip users to NOT use those generated queries
  directly on their code, to avoid coupling them to your business logic.
- `resolve_type_field` option was renamed to `type_name_field`, as `__typename`
  is the correct field name (by GraphQL spec).
- Change pre-generation data classes constructors to named parameters, so if
  you're using `GraphQLQueryBuilder.onBuild`, it will break.
- Add more logs while generating code, to help debugging.

TODO:
- check scalars/scalarmap
- review built-in scalars
- useCustomParser
- clean options?
- prefix every class with `$` (?)
- refactor class naming variables
- review readme
=======
## 3.0.0
- BREAKING: Marks non nullable input field as `@required` [#68](https://github.com/comigor/artemis/pull/68)
>>>>>>> 60af9841

## 2.2.2
- Make lists as input objects work again

## 2.2.1
- Display error on types not found on schema

## 2.2.0+1
- Add "Articles and videos" category on README

## 2.2.0
- Share fragments between queries and schemas (see `fragments_glob`) [#65](https://github.com/comigor/artemis/pull/65)

## 2.1.4
- Add missing prefix to generated enums

## 2.1.3
- Bump equatable/gql suite, refine GitHub actions

## 2.1.2
- Bump json_serializable/json_annotation

## 2.1.1
- Properly consider Union types on generation

## 2.1.0+1
- Fix GitHub actions deploy pipeline
- Make sure artemis depends on json_annotation

## 2.1.0
- Generate fragments as mixins

## 2.0.7+1
- README updates

## 2.0.7
- Add missing prefix to interfaces

## 2.0.6
- Perserve the query name casing

## 2.0.5
- Bump `gql` package

## 2.0.4
- Bump `gql` package

## 2.0.3
- Generate every field of input objects

## 2.0.2
- Support `__schema` key under the data field or on root of `schema.json`.

## 2.0.1
- Loosen up dependencies to make it work again with Flutter `beta` channel

## 2.0.0
- BREAKING: move `GraphQLError` to `package:gql`. If you don't use it, or just
  reference it indirectly, it will not be breaking, but a major will be bumped
  anyway, just for sure.
- Upgrade `package:gql` to version `0.7.4`
- Build GQL AST into generated Dart code instead of the raw string
- Use `Link` from `package:gql/link` as the execution interface of `ArtemisClient`
- Use `package:gql_dedupe_link` and `package:gql_http_link` as the default links

## 1.0.4
- Add a test to guarantee query inputs can be lists

## 1.0.3
- Disable implicit casts
- Avoid double-parsing the source string

## 1.0.2
- Differentiate lists from named types when looping through variables
- Consider nullable operation name when defining query name

## 1.0.1
- Upgrade `gql` to version `0.2.0` to get rid of direct dependency on `source_span`
  and for better parsing errors.
- Filter for `SchemaMap` with `output` when generating code

## 1.0.0
- Breaking: Add required `output` option to `SchemaMap`
- Make Artemis a `$lib$` synthetic generator
- Add `add_query_prefix` option to `SchemaMap`

## 0.7.0
- Make generated classes a mixin of `Equatable`, meaning they can be easily comparable with `==`

## 0.6.1
- Include pubspec.lock files of examples

## 0.6.0
- Replace `graphql_parser` with `gql` package

## 0.5.1
- Add most documentation
- Increase pana grade (health and maintenance)
- Fix some stuff related to importing http on client

## 0.5.0
- Start using `code_builder` to better generate Dart code

## 0.4.0
- Allow scalar mappings to include imports for types

## 0.3.2
- Decode HTTP response as UTF-8 on execute helper.

## 0.3.1
- Export common used files on default package route (`package:artemis/artemis.dart`)
- Use single schemaMap globbing stream to make sure only one schema will be found
- Add missing changelog
- Test new github actions

## 0.3.0 BREAKING
- Add new generators to GraphQLQuery and QueryArguments
- Fix toJson() on JsonSerializable classes (for nested entities)
- [BREAKING] Remove the `execute*` functions generations, to use instead the generic `ArtemisClient` class
that should receive a GraphQLQuery generated subclass.

## 0.2.1
Set HTTP headers only when using default HTTP client.

## 0.2.0 BREAKING
Completely overhaul how this works.

Artemis won't generate a full schema typing anymore. Instead, it will use the schema to generate typings from a specific query or mutation. It will also create helper functions to execute those queries. See [README](./README.md) for more info.

This is totally a breaking change but as this library is still on alpha, I should keep it under 1.0.

## 0.1.3
- Make objects that implement interfaces override resolveType

## 0.1.2
- Improve package score

## 0.1.1
- Enable tests on pipeline

## 0.1.0
- "Fix" json_serializable dependency
- Add tests
- Generate union types as inheritance
- Generate interface types as implementation
- Make generated code choose inheritance

## 0.0.1
- First release
- No tests
- No documentation
- Parse complex GraphQL schemas (incorrectly, now I know)
- Parse all GraphQL types types (union, interface, enum, input object, object, scalar, list, non null)
- Consider custom scalars
- Not even compile from scratch
- Lot of bugs<|MERGE_RESOLUTION|>--- conflicted
+++ resolved
@@ -1,6 +1,5 @@
 # CHANGELOG
 
-<<<<<<< HEAD
 ## Next
 **MAJOR BREAKING CHANGE**
 This version completely refactors how Artemis generate code (by finally
@@ -8,12 +7,16 @@
 I've decided to do other major breaking changes to make code cleaner and more
 maintainable. Listed:
 - `add_query_prefix` doesn't exist anymore (it's now the default to generate
-  classes with its "path" from the query), e.g., this query's `user` field will
-  be typed as `Name$QueryRoot$User`:
+  classes with its "path" from the query), e.g., this query's `city` field will
+  be typed as `CityName$QueryRoot$User$Address$City`:
   ```graphql
-  query name {
+  query city_name {
     user {
-      name
+      address {
+        city {
+          name
+        }
+      }
     }
   }
   ```
@@ -33,10 +36,9 @@
 - prefix every class with `$` (?)
 - refactor class naming variables
 - review readme
-=======
+
 ## 3.0.0
 - BREAKING: Marks non nullable input field as `@required` [#68](https://github.com/comigor/artemis/pull/68)
->>>>>>> 60af9841
 
 ## 2.2.2
 - Make lists as input objects work again
