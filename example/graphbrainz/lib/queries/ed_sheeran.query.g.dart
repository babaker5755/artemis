// GENERATED CODE - DO NOT MODIFY BY HAND

part of 'ed_sheeran.query.dart';

// **************************************************************************
// JsonSerializableGenerator
// **************************************************************************

<<<<<<< HEAD
EdSheeran$Query$Node$Artist$LifeSpan
    _$EdSheeran$Query$Node$Artist$LifeSpanFromJson(Map<String, dynamic> json) {
  return EdSheeran$Query$Node$Artist$LifeSpan()
    ..id = json['id'] as String
    ..typeName = json['__typename'] as String
    ..mbid = json['mbid'] as String
    ..name = json['name'] as String
    ..lifeSpan = json['lifeSpan'] == null
        ? null
        : EdSheeran$Query$Node$Artist$LifeSpan.fromJson(
            json['lifeSpan'] as Map<String, dynamic>)
    ..spotify = json['spotify'] == null
        ? null
        : EdSheeran$Query$Node$Artist$SpotifyArtist.fromJson(
            json['spotify'] as Map<String, dynamic>)
    ..begin =
        json['begin'] == null ? null : DateTime.parse(json['begin'] as String);
=======
EdSheeran _$EdSheeranFromJson(Map<String, dynamic> json) {
  return EdSheeran(
    node: json['node'] == null
        ? null
        : Node.fromJson(json['node'] as Map<String, dynamic>),
  );
>>>>>>> 404bffd0
}

Map<String, dynamic> _$EdSheeran$Query$Node$Artist$LifeSpanToJson(
        EdSheeran$Query$Node$Artist$LifeSpan instance) =>
    <String, dynamic>{
      'id': instance.id,
      '__typename': instance.typeName,
      'mbid': instance.mbid,
      'name': instance.name,
      'lifeSpan': instance.lifeSpan?.toJson(),
      'spotify': instance.spotify?.toJson(),
      'begin': instance.begin?.toIso8601String(),
    };

<<<<<<< HEAD
EdSheeran$Query$Node$Artist$SpotifyArtist
    _$EdSheeran$Query$Node$Artist$SpotifyArtistFromJson(
        Map<String, dynamic> json) {
  return EdSheeran$Query$Node$Artist$SpotifyArtist()
    ..id = json['id'] as String
    ..typeName = json['__typename'] as String
    ..mbid = json['mbid'] as String
    ..name = json['name'] as String
    ..lifeSpan = json['lifeSpan'] == null
        ? null
        : EdSheeran$Query$Node$Artist$LifeSpan.fromJson(
            json['lifeSpan'] as Map<String, dynamic>)
    ..spotify = json['spotify'] == null
        ? null
        : EdSheeran$Query$Node$Artist$SpotifyArtist.fromJson(
            json['spotify'] as Map<String, dynamic>)
    ..href = json['href'] as String;
=======
Node _$NodeFromJson(Map<String, dynamic> json) {
  return Node(
    id: json['id'] as String,
  )..resolveType = json['__typename'] as String;
>>>>>>> 404bffd0
}

Map<String, dynamic> _$EdSheeran$Query$Node$Artist$SpotifyArtistToJson(
        EdSheeran$Query$Node$Artist$SpotifyArtist instance) =>
    <String, dynamic>{
      'id': instance.id,
      '__typename': instance.typeName,
      'mbid': instance.mbid,
      'name': instance.name,
      'lifeSpan': instance.lifeSpan?.toJson(),
      'spotify': instance.spotify?.toJson(),
      'href': instance.href,
    };

<<<<<<< HEAD
EdSheeran$Query$Node$Artist _$EdSheeran$Query$Node$ArtistFromJson(
    Map<String, dynamic> json) {
  return EdSheeran$Query$Node$Artist()
    ..id = json['id'] as String
    ..typeName = json['__typename'] as String
    ..mbid = json['mbid'] as String
    ..name = json['name'] as String
    ..lifeSpan = json['lifeSpan'] == null
        ? null
        : EdSheeran$Query$Node$Artist$LifeSpan.fromJson(
            json['lifeSpan'] as Map<String, dynamic>)
    ..spotify = json['spotify'] == null
        ? null
        : EdSheeran$Query$Node$Artist$SpotifyArtist.fromJson(
            json['spotify'] as Map<String, dynamic>);
=======
Artist _$ArtistFromJson(Map<String, dynamic> json) {
  return Artist(
    mbid: json['mbid'] as String,
    name: json['name'] as String,
    releases: json['releases'] == null
        ? null
        : ReleaseConnection.fromJson(json['releases'] as Map<String, dynamic>),
    lifeSpan: json['lifeSpan'] == null
        ? null
        : LifeSpan.fromJson(json['lifeSpan'] as Map<String, dynamic>),
    spotify: json['spotify'] == null
        ? null
        : SpotifyArtist.fromJson(json['spotify'] as Map<String, dynamic>),
  )
    ..resolveType = json['__typename'] as String
    ..id = json['id'] as String;
>>>>>>> 404bffd0
}

Map<String, dynamic> _$EdSheeran$Query$Node$ArtistToJson(
        EdSheeran$Query$Node$Artist instance) =>
    <String, dynamic>{
      'id': instance.id,
      '__typename': instance.typeName,
      'mbid': instance.mbid,
      'name': instance.name,
      'releases': instance.releases?.toJson(),
      'lifeSpan': instance.lifeSpan?.toJson(),
      'spotify': instance.spotify?.toJson(),
    };

<<<<<<< HEAD
EdSheeran$Query$Node _$EdSheeran$Query$NodeFromJson(Map<String, dynamic> json) {
  return EdSheeran$Query$Node()
    ..id = json['id'] as String
    ..typeName = json['__typename'] as String;
=======
ReleaseConnection _$ReleaseConnectionFromJson(Map<String, dynamic> json) {
  return ReleaseConnection(
    nodes: (json['nodes'] as List)
        ?.map((e) =>
            e == null ? null : Release.fromJson(e as Map<String, dynamic>))
        ?.toList(),
  );
}

Map<String, dynamic> _$ReleaseConnectionToJson(ReleaseConnection instance) =>
    <String, dynamic>{
      'nodes': instance.nodes?.map((e) => e?.toJson())?.toList(),
    };

Release _$ReleaseFromJson(Map<String, dynamic> json) {
  return Release()
    ..id = json['id'] as String
    ..status = _$enumDecodeNullable(_$ReleaseStatusEnumMap, json['status'],
        unknownValue: ReleaseStatus.ARTEMIS_UNKNOWN)
    ..resolveType = json['__typename'] as String;
}

Map<String, dynamic> _$ReleaseToJson(Release instance) => <String, dynamic>{
      'id': instance.id,
      'status': _$ReleaseStatusEnumMap[instance.status],
      '__typename': instance.resolveType,
    };

T _$enumDecode<T>(
  Map<T, dynamic> enumValues,
  dynamic source, {
  T unknownValue,
}) {
  if (source == null) {
    throw ArgumentError('A value must be provided. Supported values: '
        '${enumValues.values.join(', ')}');
  }

  final value = enumValues.entries
      .singleWhere((e) => e.value == source, orElse: () => null)
      ?.key;

  if (value == null && unknownValue == null) {
    throw ArgumentError('`$source` is not one of the supported values: '
        '${enumValues.values.join(', ')}');
  }
  return value ?? unknownValue;
}

T _$enumDecodeNullable<T>(
  Map<T, dynamic> enumValues,
  dynamic source, {
  T unknownValue,
}) {
  if (source == null) {
    return null;
  }
  return _$enumDecode<T>(enumValues, source, unknownValue: unknownValue);
}

const _$ReleaseStatusEnumMap = {
  ReleaseStatus.OFFICIAL: 'OFFICIAL',
  ReleaseStatus.PROMOTION: 'PROMOTION',
  ReleaseStatus.BOOTLEG: 'BOOTLEG',
  ReleaseStatus.PSEUDORELEASE: 'PSEUDORELEASE',
  ReleaseStatus.ARTEMIS_UNKNOWN: 'ARTEMIS_UNKNOWN',
};

Entity _$EntityFromJson(Map<String, dynamic> json) {
  return Entity()..resolveType = json['__typename'] as String;
}

Map<String, dynamic> _$EntityToJson(Entity instance) => <String, dynamic>{
      '__typename': instance.resolveType,
    };

LifeSpan _$LifeSpanFromJson(Map<String, dynamic> json) {
  return LifeSpan()
    ..begin = fromGraphQLDateToDartDateTime(json['begin'] as String);
}

Map<String, dynamic> _$LifeSpanToJson(LifeSpan instance) => <String, dynamic>{
      'begin': fromDartDateTimeToGraphQLDate(instance.begin),
    };

SpotifyArtist _$SpotifyArtistFromJson(Map<String, dynamic> json) {
  return SpotifyArtist(
    href: json['href'] as String,
  );
>>>>>>> 404bffd0
}

Map<String, dynamic> _$EdSheeran$Query$NodeToJson(
        EdSheeran$Query$Node instance) =>
    <String, dynamic>{
<<<<<<< HEAD
      'id': instance.id,
      '__typename': instance.typeName,
    };

EdSheeran$Query _$EdSheeran$QueryFromJson(Map<String, dynamic> json) {
  return EdSheeran$Query()
    ..node = json['node'] == null
        ? null
        : EdSheeran$Query$Node.fromJson(json['node'] as Map<String, dynamic>);
}

Map<String, dynamic> _$EdSheeran$QueryToJson(EdSheeran$Query instance) =>
    <String, dynamic>{
      'node': instance.node?.toJson(),
=======
      'href': instance.href,
>>>>>>> 404bffd0
    };<|MERGE_RESOLUTION|>--- conflicted
+++ resolved
@@ -6,165 +6,56 @@
 // JsonSerializableGenerator
 // **************************************************************************
 
-<<<<<<< HEAD
-EdSheeran$Query$Node$Artist$LifeSpan
-    _$EdSheeran$Query$Node$Artist$LifeSpanFromJson(Map<String, dynamic> json) {
-  return EdSheeran$Query$Node$Artist$LifeSpan()
-    ..id = json['id'] as String
-    ..typeName = json['__typename'] as String
-    ..mbid = json['mbid'] as String
-    ..name = json['name'] as String
-    ..lifeSpan = json['lifeSpan'] == null
-        ? null
-        : EdSheeran$Query$Node$Artist$LifeSpan.fromJson(
-            json['lifeSpan'] as Map<String, dynamic>)
-    ..spotify = json['spotify'] == null
-        ? null
-        : EdSheeran$Query$Node$Artist$SpotifyArtist.fromJson(
-            json['spotify'] as Map<String, dynamic>)
-    ..begin =
-        json['begin'] == null ? null : DateTime.parse(json['begin'] as String);
-=======
-EdSheeran _$EdSheeranFromJson(Map<String, dynamic> json) {
-  return EdSheeran(
-    node: json['node'] == null
-        ? null
-        : Node.fromJson(json['node'] as Map<String, dynamic>),
-  );
->>>>>>> 404bffd0
-}
-
-Map<String, dynamic> _$EdSheeran$Query$Node$Artist$LifeSpanToJson(
-        EdSheeran$Query$Node$Artist$LifeSpan instance) =>
-    <String, dynamic>{
-      'id': instance.id,
-      '__typename': instance.typeName,
-      'mbid': instance.mbid,
-      'name': instance.name,
-      'lifeSpan': instance.lifeSpan?.toJson(),
-      'spotify': instance.spotify?.toJson(),
-      'begin': instance.begin?.toIso8601String(),
-    };
-
-<<<<<<< HEAD
-EdSheeran$Query$Node$Artist$SpotifyArtist
-    _$EdSheeran$Query$Node$Artist$SpotifyArtistFromJson(
+EdSheeran$Query$Node$Artist$ReleaseConnection$Release
+    _$EdSheeran$Query$Node$Artist$ReleaseConnection$ReleaseFromJson(
         Map<String, dynamic> json) {
-  return EdSheeran$Query$Node$Artist$SpotifyArtist()
-    ..id = json['id'] as String
-    ..typeName = json['__typename'] as String
-    ..mbid = json['mbid'] as String
-    ..name = json['name'] as String
-    ..lifeSpan = json['lifeSpan'] == null
-        ? null
-        : EdSheeran$Query$Node$Artist$LifeSpan.fromJson(
-            json['lifeSpan'] as Map<String, dynamic>)
-    ..spotify = json['spotify'] == null
-        ? null
-        : EdSheeran$Query$Node$Artist$SpotifyArtist.fromJson(
-            json['spotify'] as Map<String, dynamic>)
-    ..href = json['href'] as String;
-=======
-Node _$NodeFromJson(Map<String, dynamic> json) {
-  return Node(
-    id: json['id'] as String,
-  )..resolveType = json['__typename'] as String;
->>>>>>> 404bffd0
-}
-
-Map<String, dynamic> _$EdSheeran$Query$Node$Artist$SpotifyArtistToJson(
-        EdSheeran$Query$Node$Artist$SpotifyArtist instance) =>
-    <String, dynamic>{
-      'id': instance.id,
-      '__typename': instance.typeName,
-      'mbid': instance.mbid,
-      'name': instance.name,
-      'lifeSpan': instance.lifeSpan?.toJson(),
-      'spotify': instance.spotify?.toJson(),
-      'href': instance.href,
-    };
-
-<<<<<<< HEAD
-EdSheeran$Query$Node$Artist _$EdSheeran$Query$Node$ArtistFromJson(
-    Map<String, dynamic> json) {
-  return EdSheeran$Query$Node$Artist()
-    ..id = json['id'] as String
-    ..typeName = json['__typename'] as String
-    ..mbid = json['mbid'] as String
-    ..name = json['name'] as String
-    ..lifeSpan = json['lifeSpan'] == null
-        ? null
-        : EdSheeran$Query$Node$Artist$LifeSpan.fromJson(
-            json['lifeSpan'] as Map<String, dynamic>)
-    ..spotify = json['spotify'] == null
-        ? null
-        : EdSheeran$Query$Node$Artist$SpotifyArtist.fromJson(
-            json['spotify'] as Map<String, dynamic>);
-=======
-Artist _$ArtistFromJson(Map<String, dynamic> json) {
-  return Artist(
-    mbid: json['mbid'] as String,
-    name: json['name'] as String,
-    releases: json['releases'] == null
-        ? null
-        : ReleaseConnection.fromJson(json['releases'] as Map<String, dynamic>),
-    lifeSpan: json['lifeSpan'] == null
-        ? null
-        : LifeSpan.fromJson(json['lifeSpan'] as Map<String, dynamic>),
-    spotify: json['spotify'] == null
-        ? null
-        : SpotifyArtist.fromJson(json['spotify'] as Map<String, dynamic>),
-  )
-    ..resolveType = json['__typename'] as String
-    ..id = json['id'] as String;
->>>>>>> 404bffd0
-}
-
-Map<String, dynamic> _$EdSheeran$Query$Node$ArtistToJson(
-        EdSheeran$Query$Node$Artist instance) =>
-    <String, dynamic>{
-      'id': instance.id,
-      '__typename': instance.typeName,
-      'mbid': instance.mbid,
-      'name': instance.name,
-      'releases': instance.releases?.toJson(),
-      'lifeSpan': instance.lifeSpan?.toJson(),
-      'spotify': instance.spotify?.toJson(),
-    };
-
-<<<<<<< HEAD
-EdSheeran$Query$Node _$EdSheeran$Query$NodeFromJson(Map<String, dynamic> json) {
-  return EdSheeran$Query$Node()
-    ..id = json['id'] as String
-    ..typeName = json['__typename'] as String;
-=======
-ReleaseConnection _$ReleaseConnectionFromJson(Map<String, dynamic> json) {
-  return ReleaseConnection(
-    nodes: (json['nodes'] as List)
-        ?.map((e) =>
-            e == null ? null : Release.fromJson(e as Map<String, dynamic>))
-        ?.toList(),
-  );
-}
-
-Map<String, dynamic> _$ReleaseConnectionToJson(ReleaseConnection instance) =>
-    <String, dynamic>{
-      'nodes': instance.nodes?.map((e) => e?.toJson())?.toList(),
-    };
-
-Release _$ReleaseFromJson(Map<String, dynamic> json) {
-  return Release()
-    ..id = json['id'] as String
-    ..status = _$enumDecodeNullable(_$ReleaseStatusEnumMap, json['status'],
-        unknownValue: ReleaseStatus.ARTEMIS_UNKNOWN)
-    ..resolveType = json['__typename'] as String;
-}
-
-Map<String, dynamic> _$ReleaseToJson(Release instance) => <String, dynamic>{
-      'id': instance.id,
-      'status': _$ReleaseStatusEnumMap[instance.status],
-      '__typename': instance.resolveType,
-    };
+  return EdSheeran$Query$Node$Artist$ReleaseConnection$Release()
+    ..typeName = json['__typename'] as String
+    ..mbid = json['mbid'] as String
+    ..name = json['name'] as String
+    ..releases = json['releases'] == null
+        ? null
+        : EdSheeran$Query$Node$Artist$ReleaseConnection.fromJson(
+            json['releases'] as Map<String, dynamic>)
+    ..lifeSpan = json['lifeSpan'] == null
+        ? null
+        : EdSheeran$Query$Node$Artist$LifeSpan.fromJson(
+            json['lifeSpan'] as Map<String, dynamic>)
+    ..spotify = json['spotify'] == null
+        ? null
+        : EdSheeran$Query$Node$Artist$SpotifyArtist.fromJson(
+            json['spotify'] as Map<String, dynamic>)
+    ..nodes = (json['nodes'] as List)
+        ?.map((e) => e == null
+            ? null
+            : EdSheeran$Query$Node$Artist$ReleaseConnection$Release.fromJson(
+                e as Map<String, dynamic>))
+        ?.toList()
+    ..id = json['id'] as String
+    ..status = _$enumDecodeNullable(
+        _$EdSheeran$Query$Node$Artist$ReleaseConnection$Release$ReleaseStatusEnumMap,
+        json['status'],
+        unknownValue:
+            EdSheeran$Query$Node$Artist$ReleaseConnection$Release$ReleaseStatus
+                .ARTEMIS_UNKNOWN);
+}
+
+Map<String, dynamic>
+    _$EdSheeran$Query$Node$Artist$ReleaseConnection$ReleaseToJson(
+            EdSheeran$Query$Node$Artist$ReleaseConnection$Release instance) =>
+        <String, dynamic>{
+          '__typename': instance.typeName,
+          'mbid': instance.mbid,
+          'name': instance.name,
+          'releases': instance.releases?.toJson(),
+          'lifeSpan': instance.lifeSpan?.toJson(),
+          'spotify': instance.spotify?.toJson(),
+          'nodes': instance.nodes?.map((e) => e?.toJson())?.toList(),
+          'id': instance.id,
+          'status':
+              _$EdSheeran$Query$Node$Artist$ReleaseConnection$Release$ReleaseStatusEnumMap[
+                  instance.status],
+        };
 
 T _$enumDecode<T>(
   Map<T, dynamic> enumValues,
@@ -198,42 +89,175 @@
   return _$enumDecode<T>(enumValues, source, unknownValue: unknownValue);
 }
 
-const _$ReleaseStatusEnumMap = {
-  ReleaseStatus.OFFICIAL: 'OFFICIAL',
-  ReleaseStatus.PROMOTION: 'PROMOTION',
-  ReleaseStatus.BOOTLEG: 'BOOTLEG',
-  ReleaseStatus.PSEUDORELEASE: 'PSEUDORELEASE',
-  ReleaseStatus.ARTEMIS_UNKNOWN: 'ARTEMIS_UNKNOWN',
+const _$EdSheeran$Query$Node$Artist$ReleaseConnection$Release$ReleaseStatusEnumMap =
+    {
+  EdSheeran$Query$Node$Artist$ReleaseConnection$Release$ReleaseStatus.OFFICIAL:
+      'OFFICIAL',
+  EdSheeran$Query$Node$Artist$ReleaseConnection$Release$ReleaseStatus.PROMOTION:
+      'PROMOTION',
+  EdSheeran$Query$Node$Artist$ReleaseConnection$Release$ReleaseStatus.BOOTLEG:
+      'BOOTLEG',
+  EdSheeran$Query$Node$Artist$ReleaseConnection$Release$ReleaseStatus
+      .PSEUDORELEASE: 'PSEUDORELEASE',
+  EdSheeran$Query$Node$Artist$ReleaseConnection$Release$ReleaseStatus
+      .ARTEMIS_UNKNOWN: 'ARTEMIS_UNKNOWN',
 };
 
-Entity _$EntityFromJson(Map<String, dynamic> json) {
-  return Entity()..resolveType = json['__typename'] as String;
-}
-
-Map<String, dynamic> _$EntityToJson(Entity instance) => <String, dynamic>{
-      '__typename': instance.resolveType,
-    };
-
-LifeSpan _$LifeSpanFromJson(Map<String, dynamic> json) {
-  return LifeSpan()
-    ..begin = fromGraphQLDateToDartDateTime(json['begin'] as String);
-}
-
-Map<String, dynamic> _$LifeSpanToJson(LifeSpan instance) => <String, dynamic>{
-      'begin': fromDartDateTimeToGraphQLDate(instance.begin),
-    };
-
-SpotifyArtist _$SpotifyArtistFromJson(Map<String, dynamic> json) {
-  return SpotifyArtist(
-    href: json['href'] as String,
-  );
->>>>>>> 404bffd0
+EdSheeran$Query$Node$Artist$ReleaseConnection
+    _$EdSheeran$Query$Node$Artist$ReleaseConnectionFromJson(
+        Map<String, dynamic> json) {
+  return EdSheeran$Query$Node$Artist$ReleaseConnection()
+    ..id = json['id'] as String
+    ..typeName = json['__typename'] as String
+    ..mbid = json['mbid'] as String
+    ..name = json['name'] as String
+    ..releases = json['releases'] == null
+        ? null
+        : EdSheeran$Query$Node$Artist$ReleaseConnection.fromJson(
+            json['releases'] as Map<String, dynamic>)
+    ..lifeSpan = json['lifeSpan'] == null
+        ? null
+        : EdSheeran$Query$Node$Artist$LifeSpan.fromJson(
+            json['lifeSpan'] as Map<String, dynamic>)
+    ..spotify = json['spotify'] == null
+        ? null
+        : EdSheeran$Query$Node$Artist$SpotifyArtist.fromJson(
+            json['spotify'] as Map<String, dynamic>)
+    ..nodes = (json['nodes'] as List)
+        ?.map((e) => e == null
+            ? null
+            : EdSheeran$Query$Node$Artist$ReleaseConnection$Release.fromJson(
+                e as Map<String, dynamic>))
+        ?.toList();
+}
+
+Map<String, dynamic> _$EdSheeran$Query$Node$Artist$ReleaseConnectionToJson(
+        EdSheeran$Query$Node$Artist$ReleaseConnection instance) =>
+    <String, dynamic>{
+      'id': instance.id,
+      '__typename': instance.typeName,
+      'mbid': instance.mbid,
+      'name': instance.name,
+      'releases': instance.releases?.toJson(),
+      'lifeSpan': instance.lifeSpan?.toJson(),
+      'spotify': instance.spotify?.toJson(),
+      'nodes': instance.nodes?.map((e) => e?.toJson())?.toList(),
+    };
+
+EdSheeran$Query$Node$Artist$LifeSpan
+    _$EdSheeran$Query$Node$Artist$LifeSpanFromJson(Map<String, dynamic> json) {
+  return EdSheeran$Query$Node$Artist$LifeSpan()
+    ..id = json['id'] as String
+    ..typeName = json['__typename'] as String
+    ..mbid = json['mbid'] as String
+    ..name = json['name'] as String
+    ..releases = json['releases'] == null
+        ? null
+        : EdSheeran$Query$Node$Artist$ReleaseConnection.fromJson(
+            json['releases'] as Map<String, dynamic>)
+    ..lifeSpan = json['lifeSpan'] == null
+        ? null
+        : EdSheeran$Query$Node$Artist$LifeSpan.fromJson(
+            json['lifeSpan'] as Map<String, dynamic>)
+    ..spotify = json['spotify'] == null
+        ? null
+        : EdSheeran$Query$Node$Artist$SpotifyArtist.fromJson(
+            json['spotify'] as Map<String, dynamic>)
+    ..begin =
+        json['begin'] == null ? null : DateTime.parse(json['begin'] as String);
+}
+
+Map<String, dynamic> _$EdSheeran$Query$Node$Artist$LifeSpanToJson(
+        EdSheeran$Query$Node$Artist$LifeSpan instance) =>
+    <String, dynamic>{
+      'id': instance.id,
+      '__typename': instance.typeName,
+      'mbid': instance.mbid,
+      'name': instance.name,
+      'releases': instance.releases?.toJson(),
+      'lifeSpan': instance.lifeSpan?.toJson(),
+      'spotify': instance.spotify?.toJson(),
+      'begin': instance.begin?.toIso8601String(),
+    };
+
+EdSheeran$Query$Node$Artist$SpotifyArtist
+    _$EdSheeran$Query$Node$Artist$SpotifyArtistFromJson(
+        Map<String, dynamic> json) {
+  return EdSheeran$Query$Node$Artist$SpotifyArtist()
+    ..id = json['id'] as String
+    ..typeName = json['__typename'] as String
+    ..mbid = json['mbid'] as String
+    ..name = json['name'] as String
+    ..releases = json['releases'] == null
+        ? null
+        : EdSheeran$Query$Node$Artist$ReleaseConnection.fromJson(
+            json['releases'] as Map<String, dynamic>)
+    ..lifeSpan = json['lifeSpan'] == null
+        ? null
+        : EdSheeran$Query$Node$Artist$LifeSpan.fromJson(
+            json['lifeSpan'] as Map<String, dynamic>)
+    ..spotify = json['spotify'] == null
+        ? null
+        : EdSheeran$Query$Node$Artist$SpotifyArtist.fromJson(
+            json['spotify'] as Map<String, dynamic>)
+    ..href = json['href'] as String;
+}
+
+Map<String, dynamic> _$EdSheeran$Query$Node$Artist$SpotifyArtistToJson(
+        EdSheeran$Query$Node$Artist$SpotifyArtist instance) =>
+    <String, dynamic>{
+      'id': instance.id,
+      '__typename': instance.typeName,
+      'mbid': instance.mbid,
+      'name': instance.name,
+      'releases': instance.releases?.toJson(),
+      'lifeSpan': instance.lifeSpan?.toJson(),
+      'spotify': instance.spotify?.toJson(),
+      'href': instance.href,
+    };
+
+EdSheeran$Query$Node$Artist _$EdSheeran$Query$Node$ArtistFromJson(
+    Map<String, dynamic> json) {
+  return EdSheeran$Query$Node$Artist()
+    ..id = json['id'] as String
+    ..typeName = json['__typename'] as String
+    ..mbid = json['mbid'] as String
+    ..name = json['name'] as String
+    ..releases = json['releases'] == null
+        ? null
+        : EdSheeran$Query$Node$Artist$ReleaseConnection.fromJson(
+            json['releases'] as Map<String, dynamic>)
+    ..lifeSpan = json['lifeSpan'] == null
+        ? null
+        : EdSheeran$Query$Node$Artist$LifeSpan.fromJson(
+            json['lifeSpan'] as Map<String, dynamic>)
+    ..spotify = json['spotify'] == null
+        ? null
+        : EdSheeran$Query$Node$Artist$SpotifyArtist.fromJson(
+            json['spotify'] as Map<String, dynamic>);
+}
+
+Map<String, dynamic> _$EdSheeran$Query$Node$ArtistToJson(
+        EdSheeran$Query$Node$Artist instance) =>
+    <String, dynamic>{
+      'id': instance.id,
+      '__typename': instance.typeName,
+      'mbid': instance.mbid,
+      'name': instance.name,
+      'releases': instance.releases?.toJson(),
+      'lifeSpan': instance.lifeSpan?.toJson(),
+      'spotify': instance.spotify?.toJson(),
+    };
+
+EdSheeran$Query$Node _$EdSheeran$Query$NodeFromJson(Map<String, dynamic> json) {
+  return EdSheeran$Query$Node()
+    ..id = json['id'] as String
+    ..typeName = json['__typename'] as String;
 }
 
 Map<String, dynamic> _$EdSheeran$Query$NodeToJson(
         EdSheeran$Query$Node instance) =>
     <String, dynamic>{
-<<<<<<< HEAD
       'id': instance.id,
       '__typename': instance.typeName,
     };
@@ -248,7 +272,4 @@
 Map<String, dynamic> _$EdSheeran$QueryToJson(EdSheeran$Query instance) =>
     <String, dynamic>{
       'node': instance.node?.toJson(),
-=======
-      'href': instance.href,
->>>>>>> 404bffd0
     };