--- conflicted
+++ resolved
@@ -5,7 +5,6 @@
 import '../helpers.dart';
 
 void main() {
-<<<<<<< HEAD
   group('On complex input objects', () {
     testGenerator(
       description: 'On complex input objects',
@@ -14,6 +13,7 @@
       libraryDefinition: libraryDefinition,
       generatedFile: generatedFile,
       typedSchema: schema,
+      generateHelpers: true,
     );
   });
 }
@@ -31,64 +31,11 @@
         kind: GraphQLTypeKind.INPUT_OBJECT,
         inputFields: [
           GraphQLInputValue(
-=======
-  test('On complex input objects', () async {
-    var query = r'''
-          query some_query($filter: ComplexType!) { 
-            s 
-          }
-        ''';
-
-    final anotherBuilder = graphQLQueryBuilder(BuilderOptions({
-      'generate_helpers': false,
-      'schema_mapping': [
-        {
-          'schema': 'api.schema.json',
-          'queries_glob': '**.graphql',
-          'output': 'lib/some_query.dart',
-        }
-      ]
-    }));
-
-    final schema = GraphQLSchema(
-      queryType: GraphQLType(name: 'SomeObject', kind: GraphQLTypeKind.OBJECT),
-      types: [
-        GraphQLType(name: 'String', kind: GraphQLTypeKind.SCALAR),
-        GraphQLType(name: 'MyEnum', kind: GraphQLTypeKind.ENUM, enumValues: [
-          GraphQLEnumValue(name: 'value1'),
-          GraphQLEnumValue(name: 'value2'),
-        ]),
-        GraphQLType(
-            name: 'ComplexType',
-            kind: GraphQLTypeKind.INPUT_OBJECT,
-            inputFields: [
-              GraphQLInputValue(
-                name: 's',
-                type: GraphQLType(
-                  name: null,
+              name: 's',
+              type: GraphQLType(
                   kind: GraphQLTypeKind.NON_NULL,
                   ofType: GraphQLType(
-                    name: 'String',
-                    kind: GraphQLTypeKind.SCALAR,
-                  ),
-                ),
-              ),
-              GraphQLInputValue(
-                  name: 'e',
-                  type:
-                      GraphQLType(name: 'MyEnum', kind: GraphQLTypeKind.ENUM)),
-              GraphQLInputValue(
-                  name: 'ls',
-                  type: GraphQLType(
-                      kind: GraphQLTypeKind.LIST,
-                      ofType: GraphQLType(
-                          name: 'String', kind: GraphQLTypeKind.SCALAR))),
-            ]),
-        GraphQLType(name: 'SomeObject', kind: GraphQLTypeKind.OBJECT, fields: [
-          GraphQLField(
->>>>>>> 60af9841
-              name: 's',
-              type: GraphQLType(name: 'String', kind: GraphQLTypeKind.SCALAR)),
+                      name: 'String', kind: GraphQLTypeKind.SCALAR))),
           GraphQLInputValue(
               name: 'e',
               type: GraphQLType(name: 'MyEnum', kind: GraphQLTypeKind.ENUM)),
@@ -99,7 +46,6 @@
                   ofType: GraphQLType(
                       name: 'String', kind: GraphQLTypeKind.SCALAR))),
         ]),
-<<<<<<< HEAD
     GraphQLType(name: 'SomeObject', kind: GraphQLTypeKind.OBJECT, fields: [
       GraphQLField(
           name: 's',
@@ -122,29 +68,6 @@
             name: r'SomeQuery$QueryRoot$SomeObject',
             properties: [
               ClassProperty(type: r'String', name: r's', isOverride: false)
-=======
-      ],
-    );
-
-    anotherBuilder.onBuild = expectAsync1((definition) {
-      final libraryDefinition = LibraryDefinition(
-        'some_query',
-        queries: [
-          QueryDefinition(
-            'some_query',
-            parseString(query),
-            inputs: [QueryInput('ComplexType', 'filter', true)],
-            classes: [
-              ClassDefinition('SomeQuery', [
-                ClassProperty('String', 's'),
-              ]),
-              ClassDefinition('ComplexType', [
-                ClassProperty('String', 's', isNonNull: true),
-                ClassProperty('MyEnum', 'e'),
-                ClassProperty('List<String>', 'ls'),
-              ]),
-              EnumDefinition('MyEnum', ['value1', 'value2']),
->>>>>>> 60af9841
             ],
             typeNameField: r'__typename'),
         ClassDefinition(
@@ -160,41 +83,36 @@
         ClassDefinition(
             name: r'ComplexType',
             properties: [
-              ClassProperty(type: r'String', name: r's', isOverride: false),
+              ClassProperty(
+                  type: r'String',
+                  name: r's',
+                  isOverride: false,
+                  isNonNull: true),
               ClassProperty(type: r'MyEnum', name: r'e', isOverride: false),
               ClassProperty(
                   type: r'List<String>', name: r'ls', isOverride: false)
             ],
-            typeNameField: r'__typename')
+            typeNameField: r'__typename',
+            isInput: true)
       ],
-      inputs: [QueryInput(type: r'ComplexType', name: r'filter')],
-      generateHelpers: false)
+      inputs: [
+        QueryInput(type: r'ComplexType', name: r'filter', isNonNull: true)
+      ],
+      generateHelpers: true)
 ]);
 
-<<<<<<< HEAD
 const generatedFile = r'''// GENERATED CODE - DO NOT MODIFY BY HAND
-=======
-    await testBuilder(anotherBuilder, {
-      'a|api.schema.json': jsonFromSchema(schema),
-      'a|some_query.query.graphql': query,
-    }, outputs: {
-      'a|lib/some_query.dart': '''// GENERATED CODE - DO NOT MODIFY BY HAND
->>>>>>> 60af9841
 
 import 'package:meta/meta.dart';
+import 'package:artemis/artemis.dart';
 import 'package:json_annotation/json_annotation.dart';
 import 'package:equatable/equatable.dart';
 import 'package:gql/ast.dart';
 part 'query.g.dart';
 
 @JsonSerializable(explicitToJson: true)
-<<<<<<< HEAD
 class SomeQuery$QueryRoot$SomeObject with EquatableMixin {
   SomeQuery$QueryRoot$SomeObject();
-=======
-class SomeQuery with EquatableMixin {
-  SomeQuery({this.s});
->>>>>>> 60af9841
 
   factory SomeQuery$QueryRoot$SomeObject.fromJson(Map<String, dynamic> json) =>
       _$SomeQuery$QueryRoot$SomeObjectFromJson(json);
@@ -242,25 +160,70 @@
   value1,
   value2,
 }
-<<<<<<< HEAD
-''';
-=======
 
 @JsonSerializable(explicitToJson: true)
 class SomeQueryArguments extends JsonSerializable with EquatableMixin {
   SomeQueryArguments({@required this.filter});
 
   factory SomeQueryArguments.fromJson(Map<String, dynamic> json) =>
-      _\$SomeQueryArgumentsFromJson(json);
+      _$SomeQueryArgumentsFromJson(json);
 
   final ComplexType filter;
 
   @override
   List<Object> get props => [filter];
-  Map<String, dynamic> toJson() => _\$SomeQueryArgumentsToJson(this);
-}
-''',
-    });
-  });
-}
->>>>>>> 60af9841
+  Map<String, dynamic> toJson() => _$SomeQueryArgumentsToJson(this);
+}
+
+class SomeQueryQuery
+    extends GraphQLQuery<SomeQuery$QueryRoot, SomeQueryArguments> {
+  SomeQueryQuery({this.variables});
+
+  @override
+  final DocumentNode document = DocumentNode(definitions: [
+    OperationDefinitionNode(
+        type: OperationType.query,
+        name: NameNode(value: 'some_query'),
+        variableDefinitions: [
+          VariableDefinitionNode(
+              variable: VariableNode(name: NameNode(value: 'filter')),
+              type: NamedTypeNode(
+                  name: NameNode(value: 'ComplexType'), isNonNull: true),
+              defaultValue: DefaultValueNode(value: null),
+              directives: [])
+        ],
+        directives: [],
+        selectionSet: SelectionSetNode(selections: [
+          FieldNode(
+              name: NameNode(value: 'o'),
+              alias: null,
+              arguments: [
+                ArgumentNode(
+                    name: NameNode(value: 'filter'),
+                    value: VariableNode(name: NameNode(value: 'filter')))
+              ],
+              directives: [],
+              selectionSet: SelectionSetNode(selections: [
+                FieldNode(
+                    name: NameNode(value: 's'),
+                    alias: null,
+                    arguments: [],
+                    directives: [],
+                    selectionSet: null)
+              ]))
+        ]))
+  ]);
+
+  @override
+  final String operationName = 'some_query';
+
+  @override
+  final SomeQueryArguments variables;
+
+  @override
+  List<Object> get props => [document, operationName, variables];
+  @override
+  SomeQuery$QueryRoot parse(Map<String, dynamic> json) =>
+      SomeQuery$QueryRoot.fromJson(json);
+}
+''';